--- conflicted
+++ resolved
@@ -26,16 +26,11 @@
 
 const app = express();
 
-<<<<<<< HEAD
-// Security middleware (temporarily simplified for debugging)
-// app.use(securityHeaders);
-=======
 // Trust proxy for Replit environment
 app.set('trust proxy', true);
 
 // Security middleware
 app.use(securityHeaders);
->>>>>>> d2c96d2d
 app.use(cors(corsOptions));
 // app.use(generalRateLimit);
 
@@ -128,13 +123,8 @@
   process.on('SIGTERM', () => gracefulShutdown('SIGTERM'));
   process.on('SIGINT', () => gracefulShutdown('SIGINT'));
 
-<<<<<<< HEAD
-  const port = process.env.PORT || 5005;
-  server.listen(port, () => {
-=======
-  const port = process.env.PORT || 5000;
+  const port = process.env.PORT || 5001;
   server.listen(port, "0.0.0.0", () => {
->>>>>>> d2c96d2d
     log(`🚀 Server running on port ${port}`);
     log(`📊 Health check: http://localhost:${port}/health`);
     log(`🔍 Environment: ${process.env.NODE_ENV || 'development'}`);
